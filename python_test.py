--- conflicted
+++ resolved
@@ -70,20 +70,11 @@
     return roi_count
 
 
-<<<<<<< HEAD
 # def open_masks(folder: str) -> list:
 #     """Load ready-made masks from specified folder."""
 #     file_names = glob.glob(folder + '/*_masks.tif')
 #     masks = [imread(mask) for mask in file_names]
 #     return masks
-=======
-def open_masks(folder: str) -> list:
-    """Load ready-made masks from specified folder.
-    The name of the file must end with _mask.tif."""
-    file_names = glob.glob(folder + '/*_masks.tif')
-    masks = [imread(mask) for mask in file_names]
-    return masks
->>>>>>> 58cfaf4f
 
 def open_masks(file_path):
     return imread(file_path)
@@ -105,14 +96,10 @@
     return coms, roi_count
 
 
-<<<<<<< HEAD
-def track_cells_com(masks: list, limit: int = 10, name: str=None, save: bool = False, savedir:str = None) -> list:
-=======
 def get_tracked_masks(masks: list, limit: int = 10, name: str=None,
                       save: bool = False) -> list:
     """Tracks cells and returns a list of masks where each cell is given
     the same number in every mask."""
->>>>>>> 58cfaf4f
     tracked_masks = np.zeros_like(masks)
     tracked_masks[0] = masks[0]
     COMs, roi_count = get_centers_of_mass(masks)
@@ -286,25 +273,16 @@
     # model_path = "C:/Users/workstation3/Documents/Hannas_models/CBXoua202307"
 
     # masks = open_masks("onehourconfluent-tracking-from-separate-files_masks.tif")
-<<<<<<< HEAD
-    # masks = open_masks("C:/Users/hisra/Documents/Master 2023/Master2023/NewMasks_2023-07-13")
-    masks, savedir = segmentation(image_folder_path, model_path, save = False)
-=======
     masks = open_masks("C:/Users/hisra/Documents/Master 2023/Master2023/NewMasks_2023-07-13")
     # masks = get_segmentation(image_folder_path, model_path, save = False)
->>>>>>> 58cfaf4f
 
     # images, image_names = open_images(image_folder_path)
 
     # images, image_name = open_images(image_folder_path)
 
-<<<<<<< HEAD
-    tracked_masks = track_cells_com(masks, name="ctl-01-tracked-masks", save=True, savedir = "2023-07-11-imaging/masks")
+    tracked_masks = get_tracked_masks(masks, name="ctl-01-tracked-masks", save=True, savedir = "2023-07-11-imaging/masks")
     # corrcoefs = correlation(tracked_masks, images, all_cells=True, plot=True)
     # tracked_masks = track_cells_com(masks, name="onehourconfluent-tracking-from-single-file", save=True)
-=======
-    # tracked_masks = get_tracked_masks(masks, name="onehourconfluent-tracking-from-single-file", save=True)
->>>>>>> 58cfaf4f
     # corrcoefs = correlation(masks, images, all_cells=True, plot=True)
     # get_cross_correlation_by_distance(67, masks, images)
 

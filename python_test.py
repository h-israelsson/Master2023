from cellpose import models
from cellpose.io import imread, get_image_files, save_masks
import numpy as np
from os import makedirs
from datetime import date
import glob
from scipy import ndimage
from typing import Tuple
from tifffile import imwrite
from os.path import abspath, basename, splitext, exists
from statistics import mode
import matplotlib.pyplot as plt


def segmentation(image_folder_path: str, model_path: str, diam: int=40, save: bool=False, 
                 savedir: str=None) -> Tuple[list, str]:
    # Get the model
    model = models.CellposeModel(gpu = True, pretrained_model=model_path)
    # Open image files
    imgs, name = open_image_stack(image_folder_path)
    # Segment images
    masks, flows, styles = model.eval(imgs, diameter=diam, channels = [0,0], 
                                      flow_threshold=0.4, do_3D = False)
    # Save masks as .tif in folder savedir
    if save:
        _save_masks(savedir=savedir, masks=masks, name=name)
    return masks, savedir


def open_images(image_folder_path):
    """Opens separate images."""
    files = get_image_files(image_folder_path, 'unused_mask_filter_variable')
    imgs = [imread(f) for f in files]
    # names = [basename(f) for f in files]
    names = "Hello!"
    return imgs, names


def open_image_stack(image_path: str):
    """Opens a tiff file."""
    img = imread(image_path)
    stack = [np.array(i) for i in img] # Necessary for correct segmentation
    name = splitext(basename(image_path))[0]
    return stack, name


def _save_masks(masks: list, name: str=None, savedir: str=None) -> None:
    """Saves masks as single tif file."""
    if name == None:
        name = str(date.today())
    if savedir == None:
        imwrite(name + "_masks.tif", masks)
    else:
        if exists(savedir) == False:
            makedirs(savedir)
        imwrite(savedir+"\\"+name+"_masks.tif", masks)
    return None


def get_roi_count(masks: list):
    """Get the number of ROI's in each mask"""
    if len(masks.shape) == 3:
        roi_count = [len(np.unique(m))-1 for m in masks] # Have to take -1 bc regions with 0 do not count as roi:s
    if len(masks.shape) == 2:
        roi_count = len(np.unique(masks))-1
    return roi_count


def open_masks(folder: str) -> list:
    """Load ready-made masks from specified folder."""
    file_names = glob.glob(folder + '/*_masks.tif')
    masks = [imread(mask) for mask in file_names]
    return masks

# def open_masks(file_path):
#     return imread(file_path)


def get_centers_of_mass(masks: list) -> Tuple[list, list]:
    """Returns a list with coordinates for centers of mass for each cell in each image."""
    coms = []
    roi_count = get_roi_count(masks)
    if len(masks.shape) == 3:
        for i in range(masks.shape[0]):
            labels = range(1, roi_count[i]+1)
            comsi = ndimage.center_of_mass(masks[i],masks[i], labels)
            coms.append(comsi)
    if len(masks.shape) == 2:
        labels = range(1, roi_count+1)
        coms = ndimage.center_of_mass(masks,masks, labels)
    return coms, roi_count


def track_cells_com(masks: list, limit: int = 10, name: str=None, save: bool = False) -> list:
    tracked_masks = np.zeros_like(masks)
    tracked_masks[0] = masks[0]
    COMs, roi_count = get_centers_of_mass(masks)
    # Loop through all masks and centers of masses.
    for imnr in range(1, len(masks)):
        new_cells = 0
        for comnr in range(roi_count[imnr]):
            ref_image_index = -10
            for k in range(1,5):
                # Get all distances between centers of mass of one image and the one before.
                if imnr-k<0:
                    break
                distances = np.linalg.norm(np.array(COMs[imnr-k])-np.array(COMs[imnr][comnr]), axis=1)
                min_distance = np.min(distances)
                # If the smallest one is smaller than the limit, exit loop
                if min_distance < limit:
                    ref_image_index = imnr-k
                    matched_cell_coord = COMs[ref_image_index][np.argmin(distances)]
                    cell_value = tracked_masks[ref_image_index][round(matched_cell_coord[0])][round(matched_cell_coord[1])]
                    break
            # If no matching cell is found in previous images:
            if ref_image_index == -10:
                new_cells += 1
                cell_value = np.max(tracked_masks[:imnr].flatten()) + new_cells
            # Give area in new mask value corresponding to matched cell
            roi_coords = np.argwhere(masks[imnr].flatten() == comnr+1)
            np.put(tracked_masks[imnr], roi_coords, cell_value)

    if save:
        # savedir = "NewMasks_"+str(date.today())
        _save_masks(tracked_masks, name=name)

    return tracked_masks


def get_cell_intensities(cell_number: int, tracked_cells: list, images: list):
    images_count = len(images)
    mean_intensities = np.zeros(images_count)
    for i in range(images_count):
        intensities = images[i]
        mean_intensities[i] = np.mean(intensities[tracked_cells[i] == cell_number])

    relative_intensities = (mean_intensities - np.min(mean_intensities))/(np.mean(mean_intensities)-np.min(mean_intensities))

    return relative_intensities


def plot_cell_intensities(cell_numbers: list, tracked_cells: list, images: list):
    image_count = len(images)
    x = np.linspace(0,0+(10*image_count), image_count, endpoint=False)

    plt.figure()
    plt.ylabel("Relative intensity")
    plt.xlabel("Time [s]")

    for c in cell_numbers:
        y = get_cell_intensities(c, tracked_cells, images)
        plt.plot(x, y, label="Cell " + str(c))
    plt.legend()
    plt.show()
    
    return None


def correlation(tracked_cells, images, cell_numbers=None, all_cells=False, plot=True):
    intensities = []
    if all_cells:
        cell_numbers = range(1, np.max(tracked_cells)+1)
    corrcoefs = np.zeros((len(cell_numbers), len(cell_numbers)))
    
    for cell_number, j in zip(cell_numbers, range(len(cell_numbers))):
        intensities.append(get_cell_intensities(cell_number, tracked_cells, images))
        for i in range(j+1):
            corrcoefs[i, j] = np.correlate(intensities[i], intensities[j])

    if plot:
        if all_cells:
            idx = np.round(np.linspace(0, len(list(cell_numbers)) - 1, 10, dtype='int'))
            tick_labels = [str(c) for c in idx]
        else:
            idx = cell_numbers
            tick_labels = [str(c) for c in cell_numbers]
        print(tick_labels)
        fig = plt.figure()
        ax = fig.add_subplot(111)
        cax = ax.matshow(corrcoefs)
        plt.title("Correlation coefficients")
        fig.colorbar(cax, label="Correlation", orientation="vertical")#, fraction=0.046, pad=0.04)
        ax.set_xticks(idx)
        ax.set_yticks(idx)
        ax.set_xticklabels(tick_labels)
        ax.set_yticklabels(tick_labels)
        plt.show()

    return corrcoefs


def get_common_cells(tracked_masks):
    """Returns the cell numbers that are common for all images."""
    numbers_lists = []
    for image in tracked_masks:
        numbers_lists.append(np.unique(image))
    commons = numbers_lists[0]
    for i in range(1,len(numbers_lists)):
        commons = np.intersect1d(commons, numbers_lists[i])
    common_cells = commons[1:]  # First input is the number 0, which is not a cell
    return common_cells
    

def get_cross_correlation_by_distance(ref_cell: int, tracked_masks, images, plot=True):
    # Only use cells that appear in all images.
    cell_numbers = get_common_cells(tracked_masks)
    coms, roi_count = get_centers_of_mass(tracked_masks[0])
    com_ref = coms[ref_cell-1]
    distances = np.linalg.norm(np.array(coms)-np.array(com_ref), axis=1)
    dist_dict = dict(zip(cell_numbers, distances[cell_numbers-1]))
    sorted_dist_dict = dict(sorted(dist_dict.items(), key=lambda item: item[1]))

    dist_list = []
    cross_correlation_list = []
    intensity_ref = get_cell_intensities(ref_cell, tracked_masks, images)

    for c in sorted_dist_dict:
        dist_list.append(sorted_dist_dict[c])
        intensity_c = get_cell_intensities(c, tracked_masks, images)
        cross_correlation_list.append(np.corrcoef(intensity_ref, intensity_c)[0,1]) # Have to think through whether to use corrcoef or correlate

    if plot:
        plt.figure()
        plt.plot(dist_list, cross_correlation_list)
        plt.xlabel("Distance from reference cell (pixels)")
        plt.ylabel("Cross correlation")
        plt.title("Cross correlation as a function of distance from reference cell.")
        plt.show()

    return dist_list, cross_correlation_list




def main():
    # image_folder_path = "//storage3.ad.scilifelab.se/alm/BrismarGroup/Hanna/Data_from_Emma/Confluent_images"
    # image_folder_path = "//storage3.ad.scilifelab.se/alm/BrismarGroup/Hanna/Master2023/2023-07-11-imaging-2/2023-07-11/Ouabain_image_stack/short"
<<<<<<< HEAD
    image_folder_path = "//storage3.ad.scilifelab.se/alm/BrismarGroup/Hanna/Master2023/2023-07-11-imaging-2/2023-07-11/CBX-ouabain-10.tif"
    # image_folder_path = "//storage3.ad.scilifelab.se/alm/BrismarGroup/Hanna/Data_from_Emma/onehourconfluent/onehourrecording-hbss-nd5-10percent.tif"
    model_path = 'C:/Users/workstation3/Documents/Hannas_models/CP_20230705_confl'
=======
    # image_folder_path = "//storage3.ad.scilifelab.se/alm/BrismarGroup/Hanna/Master2023/2023-07-11-imaging-2/2023-07-11/CBX-ouabain-10.tif"
    # image_folder_path = "//storage3.ad.scilifelab.se/alm/BrismarGroup/Hanna/Data_from_Emma/onehourconfluent/onehourrecording-hbss-nd5-10percent.tif"
    image_folder_path = "C:/Users/hisra/Documents/Master 2023/Master2023/short"
    # model_path = 'C:/Users/workstation3/Documents/Hannas_models/CP_20230705_confl'
>>>>>>> ed0febf5
    # model_path = "C:/Users/workstation3/Documents/Hannas_models/CBXoua202307"

    # masks = open_masks("onehourconfluent-tracking-from-separate-files_masks.tif")
    masks = open_masks("C:/Users/hisra/Documents/Master 2023/Master2023/NewMasks_2023-07-13")
    # masks, savedir = segmentation(image_folder_path, model_path, save = False)

    images, image_names = open_images(image_folder_path)

    # images, image_name = open_images(image_folder_path)

<<<<<<< HEAD
    tracked_masks = track_cells_com(masks, name="CBX-ouabain-10_singlefile", save=True)
    # corrcoefs = correlation(tracked_masks, images, all_cells=True, plot=True)
=======
    # tracked_masks = track_cells_com(masks, name="onehourconfluent-tracking-from-single-file", save=True)
    # corrcoefs = correlation(masks, images, all_cells=True, plot=True)
    # get_cross_correlation_by_distance(67, masks, images)
>>>>>>> ed0febf5

    plot_cell_intensities([54,55,56,57, 58, 59, 60, 61], masks, images)


if __name__ == "__main__":
    main()<|MERGE_RESOLUTION|>--- conflicted
+++ resolved
@@ -66,14 +66,14 @@
     return roi_count
 
 
-def open_masks(folder: str) -> list:
-    """Load ready-made masks from specified folder."""
-    file_names = glob.glob(folder + '/*_masks.tif')
-    masks = [imread(mask) for mask in file_names]
-    return masks
-
-# def open_masks(file_path):
-#     return imread(file_path)
+# def open_masks(folder: str) -> list:
+#     """Load ready-made masks from specified folder."""
+#     file_names = glob.glob(folder + '/*_masks.tif')
+#     masks = [imread(mask) for mask in file_names]
+#     return masks
+
+def open_masks(file_path):
+    return imread(file_path)
 
 
 def get_centers_of_mass(masks: list) -> Tuple[list, list]:
@@ -91,7 +91,7 @@
     return coms, roi_count
 
 
-def track_cells_com(masks: list, limit: int = 10, name: str=None, save: bool = False) -> list:
+def track_cells_com(masks: list, limit: int = 10, name: str=None, save: bool = False, savedir:str = None) -> list:
     tracked_masks = np.zeros_like(masks)
     tracked_masks[0] = masks[0]
     COMs, roi_count = get_centers_of_mass(masks)
@@ -122,7 +122,7 @@
 
     if save:
         # savedir = "NewMasks_"+str(date.today())
-        _save_masks(tracked_masks, name=name)
+        _save_masks(tracked_masks, name=name, savedir=savedir)
 
     return tracked_masks
 
@@ -235,36 +235,28 @@
 def main():
     # image_folder_path = "//storage3.ad.scilifelab.se/alm/BrismarGroup/Hanna/Data_from_Emma/Confluent_images"
     # image_folder_path = "//storage3.ad.scilifelab.se/alm/BrismarGroup/Hanna/Master2023/2023-07-11-imaging-2/2023-07-11/Ouabain_image_stack/short"
-<<<<<<< HEAD
-    image_folder_path = "//storage3.ad.scilifelab.se/alm/BrismarGroup/Hanna/Master2023/2023-07-11-imaging-2/2023-07-11/CBX-ouabain-10.tif"
+    image_folder_path = "//storage3.ad.scilifelab.se/alm/BrismarGroup/Hanna/Master2023/2023-07-11-imaging/ctl-01.tif"
     # image_folder_path = "//storage3.ad.scilifelab.se/alm/BrismarGroup/Hanna/Data_from_Emma/onehourconfluent/onehourrecording-hbss-nd5-10percent.tif"
+    
     model_path = 'C:/Users/workstation3/Documents/Hannas_models/CP_20230705_confl'
-=======
-    # image_folder_path = "//storage3.ad.scilifelab.se/alm/BrismarGroup/Hanna/Master2023/2023-07-11-imaging-2/2023-07-11/CBX-ouabain-10.tif"
-    # image_folder_path = "//storage3.ad.scilifelab.se/alm/BrismarGroup/Hanna/Data_from_Emma/onehourconfluent/onehourrecording-hbss-nd5-10percent.tif"
-    image_folder_path = "C:/Users/hisra/Documents/Master 2023/Master2023/short"
-    # model_path = 'C:/Users/workstation3/Documents/Hannas_models/CP_20230705_confl'
->>>>>>> ed0febf5
+    # image_folder_path = "C:/Users/hisra/Documents/Master 2023/Master2023/short"
     # model_path = "C:/Users/workstation3/Documents/Hannas_models/CBXoua202307"
 
     # masks = open_masks("onehourconfluent-tracking-from-separate-files_masks.tif")
-    masks = open_masks("C:/Users/hisra/Documents/Master 2023/Master2023/NewMasks_2023-07-13")
-    # masks, savedir = segmentation(image_folder_path, model_path, save = False)
-
-    images, image_names = open_images(image_folder_path)
+    # masks = open_masks("C:/Users/hisra/Documents/Master 2023/Master2023/NewMasks_2023-07-13")
+    masks, savedir = segmentation(image_folder_path, model_path, save = False)
+
+    # images, image_names = open_images(image_folder_path)
 
     # images, image_name = open_images(image_folder_path)
 
-<<<<<<< HEAD
-    tracked_masks = track_cells_com(masks, name="CBX-ouabain-10_singlefile", save=True)
+    tracked_masks = track_cells_com(masks, name="ctl-01-tracked-masks", save=True, savedir = "2023-07-11-imaging/masks")
     # corrcoefs = correlation(tracked_masks, images, all_cells=True, plot=True)
-=======
     # tracked_masks = track_cells_com(masks, name="onehourconfluent-tracking-from-single-file", save=True)
     # corrcoefs = correlation(masks, images, all_cells=True, plot=True)
     # get_cross_correlation_by_distance(67, masks, images)
->>>>>>> ed0febf5
-
-    plot_cell_intensities([54,55,56,57, 58, 59, 60, 61], masks, images)
+
+    # plot_cell_intensities([54,55,56,57, 58, 59, 60, 61], tracked_masks, images)
 
 
 if __name__ == "__main__":
